--- conflicted
+++ resolved
@@ -170,11 +170,7 @@
 .pytype/
 
 # Cython debug symbols
-<<<<<<< HEAD
 cython_debug/
 
 # Datasets
-lerobot/datasets
-=======
-cython_debug/
->>>>>>> 6163daaa
+lerobot/datasets